// Copyright (C) 2019-2023 Aleo Systems Inc.
// This file is part of the snarkOS library.

// Licensed under the Apache License, Version 2.0 (the "License");
// you may not use this file except in compliance with the License.
// You may obtain a copy of the License at:
// http://www.apache.org/licenses/LICENSE-2.0

// Unless required by applicable law or agreed to in writing, software
// distributed under the License is distributed on an "AS IS" BASIS,
// WITHOUT WARRANTIES OR CONDITIONS OF ANY KIND, either express or implied.
// See the License for the specific language governing permissions and
// limitations under the License.

use crate::MAX_FETCH_TIMEOUT_IN_MS;
use snarkos_node_bft_ledger_service::LedgerService;
use snarkvm::{console::network::Network, ledger::committee::Committee};

use parking_lot::RwLock;
use std::{
    collections::{HashMap, HashSet},
    hash::Hash,
    net::SocketAddr,
    sync::Arc,
};
use time::OffsetDateTime;
use tokio::sync::oneshot;

/// The maximum number of seconds to wait before expiring a callback.
/// We ensure that we don't truncate `MAX_FETCH_TIMEOUT_IN_MS` when converting to seconds.
const CALLBACK_EXPIRATION_IN_SECS: i64 = (MAX_FETCH_TIMEOUT_IN_MS as i64 + (1000 - 1)) / 1000;

/// Returns the maximum number of redundant requests for the number of validators in the specified round.
pub fn max_redundant_requests<N: Network>(ledger: Arc<dyn LedgerService<N>>, round: u64) -> usize {
    // Determine the number of validators in the committee lookback for the given round.
    let num_validators = ledger
        .get_committee_lookback_for_round(round)
        .map(|committee| committee.num_members())
        .ok()
        .unwrap_or(Committee::<N>::MAX_COMMITTEE_SIZE as usize);

    // Note: It is adequate to set this value to the availability threshold,
    // as with high probability one will respond honestly (in the best and worst case
    // with stake spread across the validators evenly and unevenly, respectively).
    1 + num_validators.saturating_div(3)
}

#[derive(Debug)]
pub struct Pending<T: PartialEq + Eq + Hash, V: Clone> {
    /// The map of pending `items` to a map of `peer IPs` and their optional `callback` queue.
    /// Each callback has a timeout and a flag indicating if it is associated with a sent request.
    pending: RwLock<HashMap<T, HashMap<SocketAddr, Vec<(oneshot::Sender<V>, i64, bool)>>>>,
}

impl<T: Copy + Clone + PartialEq + Eq + Hash, V: Clone> Default for Pending<T, V> {
    /// Initializes a new instance of the pending queue.
    fn default() -> Self {
        Self::new()
    }
}

impl<T: Copy + Clone + PartialEq + Eq + Hash, V: Clone> Pending<T, V> {
    /// Initializes a new instance of the pending queue.
    pub fn new() -> Self {
        Self { pending: Default::default() }
    }

    /// Returns `true` if the pending queue is empty.
    pub fn is_empty(&self) -> bool {
        self.pending.read().is_empty()
    }

    /// Returns the number of pending in the pending queue.
    pub fn len(&self) -> usize {
        self.pending.read().len()
    }

    /// Returns `true` if the pending queue contains the specified `item`.
    pub fn contains(&self, item: impl Into<T>) -> bool {
        self.pending.read().contains_key(&item.into())
    }

    /// Returns `true` if the pending queue contains the specified `item` for the specified `peer IP`.
    pub fn contains_peer(&self, item: impl Into<T>, peer_ip: SocketAddr) -> bool {
        self.pending.read().get(&item.into()).map_or(false, |peer_ips| peer_ips.contains_key(&peer_ip))
    }

    /// Returns the peer IPs for the specified `item`.
    pub fn get_peers(&self, item: impl Into<T>) -> Option<HashSet<SocketAddr>> {
        self.pending.read().get(&item.into()).map(|map| map.keys().cloned().collect())
    }

    /// Returns the number of pending callbacks for the specified `item`.
    pub fn num_callbacks(&self, item: impl Into<T>) -> usize {
        let item = item.into();
        // Clear the callbacks that have expired.
        self.clear_expired_callbacks_for_item(item);
        // Return the number of live callbacks.
        self.pending.read().get(&item).map_or(0, |peers| peers.values().flatten().count())
    }

    /// Returns the number of pending sent requests for the specified `item`.
    pub fn num_sent_requests(&self, item: impl Into<T>) -> usize {
        let item = item.into();
        // Clear the callbacks that have expired.
        self.clear_expired_callbacks_for_item(item);
        // Return the number of live callbacks.
        self.pending
            .write()
            .get(&item)
            .map_or(0, |peers| peers.values().flatten().filter(|(_, _, request_sent)| *request_sent).count())
    }

    /// Inserts the specified `item` and `peer IP` to the pending queue,
    /// returning `true` if the `peer IP` was newly-inserted into the entry for the `item`.
    ///
    /// In addition, an optional `callback` may be provided, that is triggered upon removal.
    /// Note: The callback, if provided, is **always** inserted into the callback queue.
    pub fn insert(
        &self,
        item: impl Into<T>,
        peer_ip: SocketAddr,
        callback: Option<(oneshot::Sender<V>, bool)>,
    ) -> bool {
        let item = item.into();
        // Insert the peer IP and optional callback into the pending queue.
        let result = {
            // Acquire the pending lock.
            let mut pending = self.pending.write();

            // Insert a peer into the pending queue.
            let entry = pending.entry(item).or_default();

            // Check if the peer IP is already present in the entry.
            let is_new_peer = entry.contains_key(&peer_ip);

            // Get the entry for the peer IP.
            let peer_entry = entry.entry(peer_ip).or_default();

            // If a callback is provided, insert it into the callback queue.
            if let Some((callback, request_sent)) = callback {
                peer_entry.push((callback, OffsetDateTime::now_utc().unix_timestamp(), request_sent));
            }

            is_new_peer
        };

        // Clear the callbacks that have expired.
        self.clear_expired_callbacks_for_item(item);

        // Return the result.
        result
    }

    /// Removes the specified `item` from the pending queue.
    /// If the `item` exists and is removed, the peer IPs are returned.
    /// If the `item` does not exist, `None` is returned.
    pub fn remove(&self, item: impl Into<T>, callback_value: Option<V>) -> Option<HashSet<SocketAddr>> {
        let item = item.into();
        // Remove the item from the pending queue and process any remaining callbacks.
        match self.pending.write().remove(&item) {
            Some(callbacks) => {
                // Get the peer IPs.
                let peer_ips = callbacks.keys().cloned().collect();
                // Process the callbacks.
                if let Some(callback_value) = callback_value {
                    // Send a notification to the callback.
                    for (callback, _, _) in callbacks.into_values().flat_map(|callbacks| callbacks.into_iter()) {
                        callback.send(callback_value.clone()).ok();
                    }
                }
                // Return the peer IPs.
                Some(peer_ips)
            }
            None => None,
        }
    }

    /// Removes the callbacks for the specified `item` that have expired.
    pub fn clear_expired_callbacks_for_item(&self, item: impl Into<T>) {
        let item = item.into();
        let now = OffsetDateTime::now_utc().unix_timestamp();

        // Acquire the pending lock.
        let mut pending = self.pending.write();

        // Clear the callbacks that have expired.
        if let Some(peer_map) = pending.get_mut(&item) {
            // Iterate over each peer IP for the item and filter out expired callbacks.
            for (_, callbacks) in peer_map.iter_mut() {
                callbacks.retain(|(_, timestamp, _)| now - *timestamp <= CALLBACK_EXPIRATION_IN_SECS);
            }

            // Remove peer IPs that no longer have any callbacks.
            peer_map.retain(|_, callbacks| !callbacks.is_empty());

            // If there are no more remaining callbacks for the item across all peer IPs, remove the item from pending.
            if peer_map.is_empty() {
                pending.remove(&item);
            }
        }
    }

    /// Removes the callbacks for all items have that expired.
    pub fn clear_expired_callbacks(&self) {
        let items = self.pending.read().keys().copied().collect::<Vec<T>>();
        for item in items.into_iter() {
            self.clear_expired_callbacks_for_item(item);
        }
    }
}

#[cfg(test)]
mod tests {
    use super::*;
    use snarkvm::{
        ledger::narwhal::TransmissionID,
        prelude::{Rng, TestRng},
    };

    use std::{thread, time::Duration};

    type CurrentNetwork = snarkvm::prelude::MainnetV0;

    const ITERATIONS: usize = 100;

    #[test]
    fn test_pending() {
        let rng = &mut TestRng::default();

        // Initialize the ready queue.
        let pending = Pending::<TransmissionID<CurrentNetwork>, ()>::new();

        // Check initially empty.
        assert!(pending.is_empty());
        assert_eq!(pending.len(), 0);

        // Initialize the solution IDs.
        let solution_id_1 = TransmissionID::Solution(rng.gen::<u64>().into());
        let solution_id_2 = TransmissionID::Solution(rng.gen::<u64>().into());
        let solution_id_3 = TransmissionID::Solution(rng.gen::<u64>().into());

        // Initialize the SocketAddrs.
        let addr_1 = SocketAddr::from(([127, 0, 0, 1], 1234));
        let addr_2 = SocketAddr::from(([127, 0, 0, 1], 2345));
        let addr_3 = SocketAddr::from(([127, 0, 0, 1], 3456));

        // Insert the solution IDs.
        assert!(pending.insert(solution_id_1, addr_1, None));
        assert!(pending.insert(solution_id_2, addr_2, None));
        assert!(pending.insert(solution_id_3, addr_3, None));

        // Check the number of SocketAddrs.
        assert_eq!(pending.len(), 3);
        assert!(!pending.is_empty());

        // Check the items.
        let ids = [solution_id_1, solution_id_2, solution_id_3];
        let peers = [addr_1, addr_2, addr_3];

        for i in 0..3 {
            let id = ids[i];
            assert!(pending.contains(id));
            assert!(pending.contains_peer(id, peers[i]));
        }
        let unknown_id = TransmissionID::Solution(rng.gen::<u64>().into());
        assert!(!pending.contains(unknown_id));

        // Check get.
<<<<<<< HEAD
        assert_eq!(pending.get_peers(commitment_1), Some(HashSet::from([addr_1])));
        assert_eq!(pending.get_peers(commitment_2), Some(HashSet::from([addr_2])));
        assert_eq!(pending.get_peers(commitment_3), Some(HashSet::from([addr_3])));
        assert_eq!(pending.get_peers(unknown_id), None);
=======
        assert_eq!(pending.get(solution_id_1), Some(HashSet::from([addr_1])));
        assert_eq!(pending.get(solution_id_2), Some(HashSet::from([addr_2])));
        assert_eq!(pending.get(solution_id_3), Some(HashSet::from([addr_3])));
        assert_eq!(pending.get(unknown_id), None);
>>>>>>> 9be1039d

        // Check remove.
        assert!(pending.remove(solution_id_1, None).is_some());
        assert!(pending.remove(solution_id_2, None).is_some());
        assert!(pending.remove(solution_id_3, None).is_some());
        assert!(pending.remove(unknown_id, None).is_none());

        // Check empty again.
        assert!(pending.is_empty());
    }

    #[test]
    fn test_expired_callbacks() {
        let rng = &mut TestRng::default();

        // Initialize the ready queue.
        let pending = Pending::<TransmissionID<CurrentNetwork>, ()>::new();

        // Check initially empty.
        assert!(pending.is_empty());
        assert_eq!(pending.len(), 0);

        // Initialize the solution ID.
        let solution_id_1 = TransmissionID::Solution(rng.gen::<u64>().into());

        // Initialize the SocketAddrs.
        let addr_1 = SocketAddr::from(([127, 0, 0, 1], 1234));
        let addr_2 = SocketAddr::from(([127, 0, 0, 1], 2345));
        let addr_3 = SocketAddr::from(([127, 0, 0, 1], 3456));

        // Initialize the callbacks.
        let (callback_sender_1, _) = oneshot::channel();
        let (callback_sender_2, _) = oneshot::channel();
        let (callback_sender_3, _) = oneshot::channel();

        // Insert the solution ID.
        assert!(pending.insert(solution_id_1, addr_1, Some((callback_sender_1, true))));
        assert!(pending.insert(solution_id_1, addr_2, Some((callback_sender_2, true))));

        // Sleep for a few seconds.
        thread::sleep(Duration::from_secs(CALLBACK_EXPIRATION_IN_SECS as u64 - 1));

        assert!(pending.insert(solution_id_1, addr_3, Some((callback_sender_3, true))));

        // Check that the number of callbacks has not changed.
        assert_eq!(pending.num_callbacks(solution_id_1), 3);

        // Wait for 2 seconds.
        thread::sleep(Duration::from_secs(2));

        // Ensure that the expired callbacks have been removed.
        assert_eq!(pending.num_callbacks(solution_id_1), 1);

        // Wait for ` CALLBACK_EXPIRATION_IN_SECS` seconds.
        thread::sleep(Duration::from_secs(CALLBACK_EXPIRATION_IN_SECS as u64));

        // Ensure that the expired callbacks have been removed.
        assert_eq!(pending.num_callbacks(solution_id_1), 0);
    }

    #[test]
    fn test_num_sent_requests() {
        let rng = &mut TestRng::default();

        // Initialize the ready queue.
        let pending = Pending::<TransmissionID<CurrentNetwork>, ()>::new();

        for _ in 0..ITERATIONS {
            // Generate a solution ID.
            let solution_id = TransmissionID::Solution(rng.gen::<u64>().into());
            // Check if the number of sent requests is correct.
            let mut expected_num_sent_requests = 0;
            for i in 0..ITERATIONS {
                // Generate a peer address.
                let addr = SocketAddr::from(([127, 0, 0, 1], i as u16));
                // Initialize a callback.
                let (callback_sender, _) = oneshot::channel();
                // Randomly determine if the callback is associated with a sent request.
                let is_sent_request = rng.gen();
                // Increment the expected number of sent requests.
                if is_sent_request {
                    expected_num_sent_requests += 1;
                }
                // Insert the solution ID.
                assert!(pending.insert(solution_id, addr, Some((callback_sender, is_sent_request))));
            }
            // Ensure that the number of sent requests is correct.
            assert_eq!(pending.num_sent_requests(solution_id), expected_num_sent_requests);
        }
    }

    #[test]
    fn test_expired_items() {
        let rng = &mut TestRng::default();

        // Initialize the ready queue.
        let pending = Pending::<TransmissionID<CurrentNetwork>, ()>::new();

        // Check initially empty.
        assert!(pending.is_empty());
        assert_eq!(pending.len(), 0);

        // Initialize the commitments.
        let commitment_1 = TransmissionID::Solution(PuzzleCommitment::from_g1_affine(rng.gen()));
        let commitment_2 = TransmissionID::Solution(PuzzleCommitment::from_g1_affine(rng.gen()));

        // Initialize the SocketAddrs.
        let addr_1 = SocketAddr::from(([127, 0, 0, 1], 1234));
        let addr_2 = SocketAddr::from(([127, 0, 0, 1], 2345));
        let addr_3 = SocketAddr::from(([127, 0, 0, 1], 3456));

        // Initialize the callbacks.
        let (callback_sender_1, _) = oneshot::channel();
        let (callback_sender_2, _) = oneshot::channel();
        let (callback_sender_3, _) = oneshot::channel();

        // Insert the commitments.
        assert!(pending.insert(commitment_1, addr_1, Some((callback_sender_1, true))));
        assert!(pending.insert(commitment_1, addr_2, Some((callback_sender_2, true))));
        assert!(pending.insert(commitment_2, addr_3, Some((callback_sender_3, true))));

        // Ensure that the items have not been expired yet.
        assert_eq!(pending.num_callbacks(commitment_1), 2);
        assert_eq!(pending.num_callbacks(commitment_2), 1);
        assert_eq!(pending.len(), 2);

        // Wait for ` CALLBACK_EXPIRATION_IN_SECS + 1` seconds.
        thread::sleep(Duration::from_secs(CALLBACK_EXPIRATION_IN_SECS as u64 + 1));

        // Expire the pending callbacks.
        pending.clear_expired_callbacks();

        // Ensure that the items have been expired.
        assert_eq!(pending.num_callbacks(commitment_1), 0);
        assert_eq!(pending.num_callbacks(commitment_2), 0);
        assert_eq!(pending.len(), 0);
    }
}

#[cfg(test)]
mod prop_tests {
    use super::*;

    use test_strategy::{proptest, Arbitrary};

    #[derive(Clone, Copy, PartialEq, Eq, Hash, Debug)]
    pub struct Item {
        pub id: usize,
    }

    #[derive(Arbitrary, Clone, Debug)]
    pub struct PendingInput {
        #[strategy(1..5_000usize)]
        pub count: usize,
    }

    impl PendingInput {
        pub fn to_pending(&self) -> Pending<Item, ()> {
            let pending = Pending::<Item, ()>::new();
            for i in 0..self.count {
                pending.insert(Item { id: i }, SocketAddr::from(([127, 0, 0, 1], i as u16)), None);
            }
            pending
        }
    }

    #[proptest]
    fn test_pending_proptest(input: PendingInput) {
        let pending = input.to_pending();
        assert_eq!(pending.len(), input.count);
        assert!(!pending.is_empty());
        assert!(!pending.contains(Item { id: input.count + 1 }));
        assert_eq!(pending.get_peers(Item { id: input.count + 1 }), None);
        assert!(pending.remove(Item { id: input.count + 1 }, None).is_none());
        for i in 0..input.count {
            assert!(pending.contains(Item { id: i }));
            let peer_ip = SocketAddr::from(([127, 0, 0, 1], i as u16));
            assert!(pending.contains_peer(Item { id: i }, peer_ip));
            assert_eq!(pending.get_peers(Item { id: i }), Some(HashSet::from([peer_ip])));
            assert!(pending.remove(Item { id: i }, None).is_some());
        }
        assert!(pending.is_empty());
    }
}<|MERGE_RESOLUTION|>--- conflicted
+++ resolved
@@ -267,17 +267,10 @@
         assert!(!pending.contains(unknown_id));
 
         // Check get.
-<<<<<<< HEAD
-        assert_eq!(pending.get_peers(commitment_1), Some(HashSet::from([addr_1])));
-        assert_eq!(pending.get_peers(commitment_2), Some(HashSet::from([addr_2])));
-        assert_eq!(pending.get_peers(commitment_3), Some(HashSet::from([addr_3])));
-        assert_eq!(pending.get_peers(unknown_id), None);
-=======
         assert_eq!(pending.get(solution_id_1), Some(HashSet::from([addr_1])));
         assert_eq!(pending.get(solution_id_2), Some(HashSet::from([addr_2])));
         assert_eq!(pending.get(solution_id_3), Some(HashSet::from([addr_3])));
         assert_eq!(pending.get(unknown_id), None);
->>>>>>> 9be1039d
 
         // Check remove.
         assert!(pending.remove(solution_id_1, None).is_some());
