// Copyright (C) 2019-2023 Aleo Systems Inc.
// This file is part of the snarkOS library.

// Licensed under the Apache License, Version 2.0 (the "License");
// you may not use this file except in compliance with the License.
// You may obtain a copy of the License at:
// http://www.apache.org/licenses/LICENSE-2.0

// Unless required by applicable law or agreed to in writing, software
// distributed under the License is distributed on an "AS IS" BASIS,
// WITHOUT WARRANTIES OR CONDITIONS OF ANY KIND, either express or implied.
// See the License for the specific language governing permissions and
// limitations under the License.

use super::*;

#[derive(Clone, PartialEq, Eq)]
pub struct BlockResponse<N: Network> {
    /// The original block request.
    pub request: BlockRequest,
    /// The blocks.
    pub blocks: Data<DataBlocks<N>>,
}

impl<N: Network> EventTrait for BlockResponse<N> {
    /// Returns the event name.
    #[inline]
    fn name(&self) -> Cow<'static, str> {
        let start = self.request.start_height;
        let end = self.request.end_height;
        match start + 1 == end {
            true => format!("BlockResponse {start}"),
            false => format!("BlockResponse {start}..{end}"),
        }
        .into()
    }
}

impl<N: Network> ToBytes for BlockResponse<N> {
    fn write_le<W: Write>(&self, mut writer: W) -> IoResult<()> {
        self.request.write_le(&mut writer)?;
        self.blocks.write_le(&mut writer)
    }
}

impl<N: Network> FromBytes for BlockResponse<N> {
    fn read_le<R: Read>(mut reader: R) -> IoResult<Self> {
        let request = BlockRequest::read_le(&mut reader)?;
        let blocks = Data::read_le(&mut reader)?;

        Ok(Self { request, blocks })
    }
}

impl<N: Network> std::fmt::Debug for BlockResponse<N> {
    fn fmt(&self, f: &mut std::fmt::Formatter) -> std::fmt::Result {
        write!(f, "{}", self.name())
    }
}

/// A wrapper for a list of blocks.
#[derive(Clone, Debug, PartialEq, Eq, Serialize)]
pub struct DataBlocks<N: Network>(pub Vec<Block<N>>);

impl<N: Network> DataBlocks<N> {
    /// The maximum number of blocks that can be sent in a single message.
    pub const MAXIMUM_NUMBER_OF_BLOCKS: u8 = 1;

    /// Ensures that the blocks are well-formed in a block response.
    pub fn ensure_response_is_well_formed(
        &self,
        peer_ip: SocketAddr,
        start_height: u32,
        end_height: u32,
    ) -> Result<()> {
        // Ensure the blocks are not empty.
        ensure!(!self.0.is_empty(), "Peer '{peer_ip}' sent an empty block response ({start_height}..{end_height})");
        // Check that the blocks are sequentially ordered.
        if !self.0.windows(2).all(|w| w[0].height() + 1 == w[1].height()) {
            bail!("Peer '{peer_ip}' sent an invalid block response (blocks are not sequentially ordered)")
        }

        // Retrieve the start (inclusive) and end (exclusive) block height.
        let candidate_start_height = self.first().map(|b| b.height()).unwrap_or(0);
        let candidate_end_height = 1 + self.last().map(|b| b.height()).unwrap_or(0);
        // Check that the range matches the block request.
        if start_height != candidate_start_height || end_height != candidate_end_height {
            bail!("Peer '{peer_ip}' sent an invalid block response (range does not match block request)")
        }
        Ok(())
    }
}

impl<N: Network> std::ops::Deref for DataBlocks<N> {
    type Target = Vec<Block<N>>;

    /// Returns the list of blocks.
    fn deref(&self) -> &Self::Target {
        &self.0
    }
}

impl<N: Network> ToBytes for DataBlocks<N> {
    /// Writes the blocks to the given writer.
    #[inline]
    fn write_le<W: Write>(&self, mut writer: W) -> IoResult<()> {
        // Prepare the number of blocks.
        let num_blocks = self.0.len() as u8;
        // Ensure that the number of blocks is within the allowed range.
        if num_blocks > Self::MAXIMUM_NUMBER_OF_BLOCKS {
            return Err(error("Block response exceeds maximum number of blocks"));
        }
        // Write the number of blocks.
        num_blocks.write_le(&mut writer)?;
        // Write the blocks.
        self.0.iter().take(num_blocks as usize).try_for_each(|block| block.write_le(&mut writer))
    }
}

impl<N: Network> FromBytes for DataBlocks<N> {
    /// Reads the message from the given reader.
    #[inline]
    fn read_le<R: Read>(mut reader: R) -> IoResult<Self> {
        // Read the number of blocks.
        let num_blocks = u8::read_le(&mut reader)?;
        // Ensure that the number of blocks is within the allowed range.
        if num_blocks > Self::MAXIMUM_NUMBER_OF_BLOCKS {
            return Err(error("Block response exceeds maximum number of blocks"));
        }
        // Read the blocks.
        let blocks = (0..num_blocks).map(|_| Block::read_le(&mut reader)).collect::<Result<Vec<_>, _>>()?;
        Ok(Self(blocks))
    }
}

#[cfg(test)]
pub mod prop_tests {
    use crate::{block_request::prop_tests::any_block_request, BlockResponse, DataBlocks};

    use bytes::{Buf, BufMut, BytesMut};
    use proptest::{
        collection::vec,
        prelude::{any, BoxedStrategy, Strategy},
    };
    use snarkvm::{
        ledger::ledger_test_helpers::sample_genesis_block,
<<<<<<< HEAD
        prelude::{block::Block, narwhal::Data},
        utilities::{FromBytes, TestRng, ToBytes},
=======
        prelude::{block::Block, narwhal::Data, FromBytes, TestRng, ToBytes},
>>>>>>> 2ca746ea
    };
    use test_strategy::proptest;

    type CurrentNetwork = snarkvm::prelude::Testnet3;

    pub fn any_block() -> BoxedStrategy<Block<CurrentNetwork>> {
        any::<u64>().prop_map(|seed| sample_genesis_block(&mut TestRng::fixed(seed))).boxed()
    }

    pub fn any_data_blocks() -> BoxedStrategy<DataBlocks<CurrentNetwork>> {
        vec(any_block(), 0..=1).prop_map(DataBlocks).boxed()
    }

    pub fn any_block_response() -> BoxedStrategy<BlockResponse<CurrentNetwork>> {
        (any_block_request(), any_data_blocks())
            .prop_map(|(request, data_blocks)| BlockResponse { request, blocks: Data::Object(data_blocks) })
            .boxed()
    }

    #[proptest]
    fn block_response_roundtrip(#[strategy(any_block_response())] block_response: BlockResponse<CurrentNetwork>) {
        let mut bytes = BytesMut::default().writer();
        block_response.write_le(&mut bytes).unwrap();
        let decoded = BlockResponse::<CurrentNetwork>::read_le(&mut bytes.into_inner().reader()).unwrap();
        assert_eq!(block_response.request, decoded.request);
        assert_eq!(
            block_response.blocks.deserialize_blocking().unwrap(),
            decoded.blocks.deserialize_blocking().unwrap(),
        );
    }
}<|MERGE_RESOLUTION|>--- conflicted
+++ resolved
@@ -136,20 +136,15 @@
 #[cfg(test)]
 pub mod prop_tests {
     use crate::{block_request::prop_tests::any_block_request, BlockResponse, DataBlocks};
+    use snarkvm::{
+        ledger::ledger_test_helpers::sample_genesis_block,
+        prelude::{block::Block, narwhal::Data, FromBytes, TestRng, ToBytes},
+    };
 
     use bytes::{Buf, BufMut, BytesMut};
     use proptest::{
         collection::vec,
         prelude::{any, BoxedStrategy, Strategy},
-    };
-    use snarkvm::{
-        ledger::ledger_test_helpers::sample_genesis_block,
-<<<<<<< HEAD
-        prelude::{block::Block, narwhal::Data},
-        utilities::{FromBytes, TestRng, ToBytes},
-=======
-        prelude::{block::Block, narwhal::Data, FromBytes, TestRng, ToBytes},
->>>>>>> 2ca746ea
     };
     use test_strategy::proptest;
 
