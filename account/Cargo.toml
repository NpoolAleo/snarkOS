--- conflicted
+++ resolved
@@ -1,12 +1,7 @@
 [package]
 name = "snarkos-account"
-<<<<<<< HEAD
 version = "3.1.0"
 authors = [ "The Aleo Team <hello@aleo.org>" ]
-=======
-version = "2.2.7"
-authors = ["The Aleo Team <hello@aleo.org>"]
->>>>>>> 07f7e30d
 description = "Account for a decentralized operating system"
 homepage = "https://aleo.org"
 repository = "https://github.com/AleoNet/snarkOS"
@@ -17,11 +12,7 @@
   "decentralized",
   "zero-knowledge",
 ]
-<<<<<<< HEAD
 categories = [ "cryptography", "cryptography::cryptocurrencies", "os" ]
-=======
-categories = ["cryptography", "operating-systems"]
->>>>>>> 07f7e30d
 license = "Apache-2.0"
 edition = "2021"
 
