--- conflicted
+++ resolved
@@ -1,12 +1,7 @@
 [package]
 name = "snarkos-cli"
-<<<<<<< HEAD
 version = "3.1.0"
 authors = [ "The Aleo Team <hello@aleo.org>" ]
-=======
-version = "2.2.7"
-authors = ["The Aleo Team <hello@aleo.org>"]
->>>>>>> 07f7e30d
 description = "A CLI for a decentralized operating system"
 homepage = "https://aleo.org"
 repository = "https://github.com/AleoNet/snarkOS"
@@ -17,21 +12,13 @@
   "decentralized",
   "zero-knowledge",
 ]
-<<<<<<< HEAD
 categories = [ "cryptography", "cryptography::cryptocurrencies", "os" ]
-=======
-categories = ["cryptography", "operating-systems"]
->>>>>>> 07f7e30d
 license = "Apache-2.0"
 edition = "2021"
 
 [features]
-<<<<<<< HEAD
 default = [ "snarkos-node/metrics" ]
 test_targets = [ "snarkvm/test_targets" ]
-=======
-default = ["snarkos-node/metrics"]
->>>>>>> 07f7e30d
 
 [dependencies.aleo-std]
 workspace = true
