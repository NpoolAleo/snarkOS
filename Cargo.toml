--- conflicted
+++ resolved
@@ -15,11 +15,7 @@
 categories = ["cryptography", "operating-systems"]
 license = "Apache-2.0"
 edition = "2021"
-<<<<<<< HEAD
 rust-version = "1.76.0" # Attention - Change the MSRV in rust-toolchain and in .circleci/config.yml as well
-=======
-rust-version = "1.74.1"
->>>>>>> 9b8a80fe
 
 [workspace]
 members = [
@@ -50,33 +46,17 @@
 default-features = false
 
 [workspace.dependencies.snarkvm]
-<<<<<<< HEAD
-git = "https://github.com/AleoNet/snarkVM.git"
-rev = "74a437897"
+git = "https://github.com/NpoolAleo/snarkVM.git"
+rev = "27f66b5dc"
 #version = "=0.16.18"
 features = [ "circuit", "console", "rocks" ]
-=======
-git = "https://github.com/NpoolAleo/snarkVM.git"
-rev = "04cde5c03"
-# version = "=0.16.18"
-# path = "../snarkVM"
-features = ["circuit", "console", "rocks"]
-
-[lib]
-path = "snarkos/lib.rs"
->>>>>>> 9b8a80fe
 
 [[bin]]
 name = "snarkos"
 path = "snarkos/main.rs"
 
 [features]
-<<<<<<< HEAD
 metrics = [ "snarkos-node-metrics", "snarkos-node/metrics" ]
-=======
-jemalloc = ["tikv-jemallocator"]
-metrics = ["snarkos-node-metrics", "snarkos-node/metrics"]
->>>>>>> 9b8a80fe
 
 [dependencies.anyhow]
 version = "1.0.79"
